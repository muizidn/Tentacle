--- conflicted
+++ resolved
@@ -8,11 +8,7 @@
 
 import Foundation
 
-<<<<<<< HEAD
 public struct RepositoryInfo: CustomStringConvertible, ResourceType, Identifiable {
-=======
-public struct RepositoryInfo: CustomStringConvertible, Identifiable {
->>>>>>> 3a0ac44e
     /// The id of the repository
     public let id: ID<RepositoryInfo>
     
@@ -95,33 +91,4 @@
     public var hashValue: Int {
         return id.hashValue ^ nameWithOwner.hashValue
     }
-}
-<<<<<<< HEAD
-=======
-
-extension RepositoryInfo: ResourceType {
-    public static func decode(_ j: JSON) -> Decoded<RepositoryInfo> {
-        let f = curry(RepositoryInfo.init)
-
-        let ff = f
-            <^> (j <| "id" >>- toIdentifier)
-            <*> j <| "owner"
-            <*> j <| "name"
-            <*> j <| "full_name"
-            <*> j <|? "description"
-        let fff = ff
-            <*> (j <| "html_url" >>- toURL)
-            <*> (j <|? "homepage" >>- toOptionalURL)
-            <*> j <| "private"
-            <*> j <| "fork"
-            <*> j <| "forks_count"
-        return fff
-            <*> j <| "stargazers_count"
-            <*> j <| "watchers_count"
-            <*> j <| "open_issues_count"
-            <*> (j <| "pushed_at" >>- toDate)
-            <*> (j <| "created_at" >>- toDate)
-            <*> (j <| "updated_at" >>- toDate)
-    }
-}
->>>>>>> 3a0ac44e
+}